--- conflicted
+++ resolved
@@ -313,12 +313,8 @@
                 .python_type = python_type,
             });
 
-<<<<<<< HEAD
-            if (field_type_info == .Struct and field_type_info.Struct.layout == .@"packed") {
+            if (field_type_info == .@"struct" and field_type_info.@"struct".layout == .@"packed") {
                 // flags
-=======
-            if (field_type_info == .@"struct" and field_type_info.@"struct".layout == .@"packed") {
->>>>>>> a0515274
                 buffer.print("{s}.NONE\n", .{python_type});
             } else {
                 if (field_type_info == .Enum) {
